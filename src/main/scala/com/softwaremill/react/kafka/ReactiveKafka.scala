package com.softwaremill.react.kafka

import akka.actor.{ ActorRef, Props, ActorSystem }
import akka.stream.actor.{ ActorSubscriber, ActorPublisher }
import kafka.consumer.KafkaConsumer
import kafka.producer.KafkaProducer
import kafka.serializer.{ Encoder, Decoder }
import org.reactivestreams.{ Publisher, Subscriber }
<<<<<<< HEAD
import kafka.producer.ProducerProps
import kafka.consumer.ConsumerProps
=======
>>>>>>> dd105c76

class ReactiveKafka(val host: String, val zooKeeperHost: String) {

  def publish[T](
    topic: String,
    groupId: String,
    encoder: Encoder[T],
    partitionizer: T => Option[Array[Byte]] = (_: T) => None)(implicit actorSystem: ActorSystem): Subscriber[T] = {
    ActorSubscriber[T](producerActor(topic, groupId, encoder, partitionizer))
  }

<<<<<<< HEAD
  def publish[T](props: ProducerProps, encoder: Encoder[T])(implicit actorSystem: ActorSystem): Subscriber[T] = {
    ActorSubscriber[T](producerActor(props, encoder))
  }

  def producerActor[T](topic: String, groupId: String, encoder: Encoder[T])(implicit actorSystem: ActorSystem): ActorRef = {
    val props = ProducerProps(host, topic, groupId)
    producerActor(props, encoder)
  }

  def producerActor[T](props: ProducerProps, encoder: Encoder[T])(implicit actorSystem: ActorSystem): ActorRef = {
    val producer = new KafkaProducer(props)
    actorSystem.actorOf(Props(new KafkaActorSubscriber(producer, encoder)).withDispatcher("kafka-subscriber-dispatcher"))
=======
  def producerActor[T](
    topic: String,
    groupId: String,
    encoder: Encoder[T],
    partitionizer: T => Option[Array[Byte]] = (_: T) => None)(implicit actorSystem: ActorSystem): ActorRef = {
    val producer = new KafkaProducer(topic, host)
    actorSystem.actorOf(Props(new KafkaActorSubscriber(producer, encoder, partitionizer)).withDispatcher("kafka-subscriber-dispatcher"))
>>>>>>> dd105c76
  }

  def consume[T](topic: String, groupId: String, decoder: Decoder[T])(implicit actorSystem: ActorSystem): Publisher[T] = {
    ActorPublisher[T](consumeAsActor(topic, groupId, decoder))
  }

  def consumeFromEnd[T](topic: String, groupId: String, decoder: Decoder[T])(implicit actorSystem: ActorSystem): Publisher[T] = {
    ActorPublisher[T](consumeFromEndAsActor(topic, groupId, decoder))
  }

  def consume[T](props: ConsumerProps, decoder: Decoder[T])(implicit actorSystem: ActorSystem): Publisher[T] = {
    ActorPublisher[T](consumeAsActor(props, decoder))
  }

  def consumeAsActor[T](topic: String, groupId: String, decoder: Decoder[T])(implicit actorSystem: ActorSystem): ActorRef = {
    val props = ConsumerProps(host, zooKeeperHost, topic, groupId)
    consumeAsActor(props, decoder)
  }

  def consumeFromEndAsActor[T](topic: String, groupId: String, decoder: Decoder[T])(implicit actorSystem: ActorSystem): ActorRef = {
    val props = ConsumerProps(host, zooKeeperHost, topic, groupId).readFromEndOfStream()
    consumeAsActor(props, decoder)
  }

  def consumeAsActor[T](props: ConsumerProps, decoder: Decoder[T])(implicit actorSystem: ActorSystem): ActorRef = {
    val consumer = new KafkaConsumer(props)
    actorSystem.actorOf(Props(new KafkaActorPublisher(consumer, decoder)).withDispatcher("kafka-publisher-dispatcher"))
  }
}




<|MERGE_RESOLUTION|>--- conflicted
+++ resolved
@@ -2,15 +2,10 @@
 
 import akka.actor.{ ActorRef, Props, ActorSystem }
 import akka.stream.actor.{ ActorSubscriber, ActorPublisher }
-import kafka.consumer.KafkaConsumer
-import kafka.producer.KafkaProducer
+import kafka.consumer._
+import kafka.producer._
 import kafka.serializer.{ Encoder, Decoder }
 import org.reactivestreams.{ Publisher, Subscriber }
-<<<<<<< HEAD
-import kafka.producer.ProducerProps
-import kafka.consumer.ConsumerProps
-=======
->>>>>>> dd105c76
 
 class ReactiveKafka(val host: String, val zooKeeperHost: String) {
 
@@ -19,10 +14,10 @@
     groupId: String,
     encoder: Encoder[T],
     partitionizer: T => Option[Array[Byte]] = (_: T) => None)(implicit actorSystem: ActorSystem): Subscriber[T] = {
-    ActorSubscriber[T](producerActor(topic, groupId, encoder, partitionizer))
+    val props = ProducerProps(host, topic, groupId)
+    ActorSubscriber[T](producerActor(props, encoder, partitionizer))
   }
 
-<<<<<<< HEAD
   def publish[T](props: ProducerProps, encoder: Encoder[T])(implicit actorSystem: ActorSystem): Subscriber[T] = {
     ActorSubscriber[T](producerActor(props, encoder))
   }
@@ -32,18 +27,12 @@
     producerActor(props, encoder)
   }
 
-  def producerActor[T](props: ProducerProps, encoder: Encoder[T])(implicit actorSystem: ActorSystem): ActorRef = {
-    val producer = new KafkaProducer(props)
-    actorSystem.actorOf(Props(new KafkaActorSubscriber(producer, encoder)).withDispatcher("kafka-subscriber-dispatcher"))
-=======
   def producerActor[T](
-    topic: String,
-    groupId: String,
+    props: ProducerProps,
     encoder: Encoder[T],
     partitionizer: T => Option[Array[Byte]] = (_: T) => None)(implicit actorSystem: ActorSystem): ActorRef = {
-    val producer = new KafkaProducer(topic, host)
+    val producer = new KafkaProducer(props)
     actorSystem.actorOf(Props(new KafkaActorSubscriber(producer, encoder, partitionizer)).withDispatcher("kafka-subscriber-dispatcher"))
->>>>>>> dd105c76
   }
 
   def consume[T](topic: String, groupId: String, decoder: Decoder[T])(implicit actorSystem: ActorSystem): Publisher[T] = {
@@ -72,8 +61,4 @@
     val consumer = new KafkaConsumer(props)
     actorSystem.actorOf(Props(new KafkaActorPublisher(consumer, decoder)).withDispatcher("kafka-publisher-dispatcher"))
   }
-}
-
-
-
-
+}